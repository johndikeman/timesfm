<<<<<<< HEAD
[tool.poetry]
name = "timesfm"
packages = [
    { include = "*", from = "src" },
=======
# This project can be installed with `python3 -m pip install -e .` from the main directory. 

[project]
name = "timesfm-jax"
description = "Open weights time-series foundation model from Google Research."
version = "1.0.1"
dependencies = [
    "jax==0.4.26",
    "paxml==1.4.0",
    "praxis==1.4.0",
    "jaxlib==0.4.26",
    "numpy==1.26.4",
    "pandas==2.1.4",
    "einshape==1.0.0",
    "utilsforecast==0.1.10",
    "huggingface_hub[cli]==0.23.0", 
    "scikit-learn==1.5.1",
>>>>>>> 03c71634
]
version = "0.0.1"
description = "Open weights time-series foundation model from Google Research."
authors = [
    "Rajat Sen <senrajat@google.com>",
    "Yichen Zhou <yichenzhou@google.com>",
    "Abhimanyu Das <abhidas@google.com>",
    "Petros Mol <pmol@google.com>",
    "Justin Güse <guese.justin@gmail.com>",
]
readme = "README.md"
keywords = ["time series", "timesfm", "forecast", "time series model"]
homepage = "https://github.com/google-research/timesfm"
repository = "https://github.com/google-research/timesfm"
classifiers = [
    "Environment :: Console",
    "Framework :: Flake8",
    "Operating System :: OS Independent",
    "Topic :: Software Development :: Documentation",
    "Topic :: Software Development :: Libraries :: Python Modules",
    "Topic :: Software Development :: Quality Assurance",
]
include = [
    "LICENSE",
]

[tool.poetry.dependencies]
python = ">=3.10,<3.11"
einshape = ">=1.0.0"
numpy = ">=1.26.4"
pandas = ">=2.1.4"
paxml = "1.4.0"
jax = "0.4.26"
jaxlib = "0.4.26"
utilsforecast = "^0.1.10"


[build-system]
requires = ["poetry-core"]
build-backend = "poetry.core.masonry.api"<|MERGE_RESOLUTION|>--- conflicted
+++ resolved
@@ -1,13 +1,11 @@
-<<<<<<< HEAD
-[tool.poetry]
-name = "timesfm"
-packages = [
-    { include = "*", from = "src" },
-=======
 # This project can be installed with `python3 -m pip install -e .` from the main directory. 
 
 [project]
 name = "timesfm-jax"
+packages = [
+    { include = "*", from = "src" },
+]
+version = "0.0.1"
 description = "Open weights time-series foundation model from Google Research."
 version = "1.0.1"
 dependencies = [
@@ -21,10 +19,7 @@
     "utilsforecast==0.1.10",
     "huggingface_hub[cli]==0.23.0", 
     "scikit-learn==1.5.1",
->>>>>>> 03c71634
 ]
-version = "0.0.1"
-description = "Open weights time-series foundation model from Google Research."
 authors = [
     "Rajat Sen <senrajat@google.com>",
     "Yichen Zhou <yichenzhou@google.com>",
