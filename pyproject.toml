[tool.poetry]
name = "timesfm"
packages = [
    { include = "timesfm", from = "src" },
]
description = "Open weights time-series foundation model from Google Research."
version = "1.0.1"
authors = [
    "Rajat Sen <senrajat@google.com>",
    "Yichen Zhou <yichenzhou@google.com>",
    "Abhimanyu Das <abhidas@google.com>",
    "Petros Mol <pmol@google.com>",
    "Justin Güse <guese.justin@gmail.com>",
]
readme = "README.md"
keywords = ["time series", "timesfm", "forecast", "time series model"]
homepage = "https://github.com/google-research/timesfm"
repository = "https://github.com/google-research/timesfm"
classifiers = [
    "Environment :: Console",
    "Framework :: Flake8",
    "Operating System :: OS Independent",
    "Topic :: Software Development :: Documentation",
    "Topic :: Software Development :: Libraries :: Python Modules",
    "Topic :: Software Development :: Quality Assurance",
]
include = [
    "LICENSE",
]

[tool.poetry.dependencies]
python = ">=3.10,<3.11"
<<<<<<< HEAD
einshape = "1.0.0"
numpy = "1.26.4"
pandas = "2.1.4"
paxml = "1.4.0"
utilsforecast = "0.1.10"
jax = {version = "0.4.26", extras = ["cuda12"]}
jaxlib = "0.4.26"
huggingface_hub = {version = "0.23.0", extras = ["cli"]}
scikit-learn = "1.0.2"
typer = "^0.12.3"
wandb = "^0.17.5"

[tool.poetry.group.dev.dependencies]
pytest = "^8.3.2"
=======
einshape = ">=1.0.0"
numpy = ">=1.26.4"
pandas = ">=2.1.4"
paxml = ">=1.4.0"
utilsforecast = ">=0.1.10"
jax = {version = ">=0.4.26", extras = ["cuda12"]}
jaxlib = ">=0.4.26"
huggingface_hub = {version = ">=0.23.0", extras = ["cli"]}
scikit-learn = ">=1.2.2"
>>>>>>> 89a84eba

[build-system]
requires = ["poetry-core"]
build-backend = "poetry.core.masonry.api"<|MERGE_RESOLUTION|>--- conflicted
+++ resolved
@@ -30,22 +30,6 @@
 
 [tool.poetry.dependencies]
 python = ">=3.10,<3.11"
-<<<<<<< HEAD
-einshape = "1.0.0"
-numpy = "1.26.4"
-pandas = "2.1.4"
-paxml = "1.4.0"
-utilsforecast = "0.1.10"
-jax = {version = "0.4.26", extras = ["cuda12"]}
-jaxlib = "0.4.26"
-huggingface_hub = {version = "0.23.0", extras = ["cli"]}
-scikit-learn = "1.0.2"
-typer = "^0.12.3"
-wandb = "^0.17.5"
-
-[tool.poetry.group.dev.dependencies]
-pytest = "^8.3.2"
-=======
 einshape = ">=1.0.0"
 numpy = ">=1.26.4"
 pandas = ">=2.1.4"
@@ -55,7 +39,11 @@
 jaxlib = ">=0.4.26"
 huggingface_hub = {version = ">=0.23.0", extras = ["cli"]}
 scikit-learn = ">=1.2.2"
->>>>>>> 89a84eba
+typer = "^0.12.3"
+wandb = "^0.17.5"
+
+[tool.poetry.group.dev.dependencies]
+pytest = "^8.3.2"
 
 [build-system]
 requires = ["poetry-core"]
